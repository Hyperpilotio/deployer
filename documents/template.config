--- conflicted
+++ resolved
@@ -4,12 +4,6 @@
   "port": 7777,
   "filesPath": "/tmp/deployer",
   "store": {
-<<<<<<< HEAD
-    "type": "simpledb",
-    "region": "us-east-1",
-    "domain": "Deployment"
-=======
     "type": "file"
->>>>>>> f593cf21
   }
 }