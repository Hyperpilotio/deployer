package main

import (
	"bufio"
	"errors"
	"fmt"
	"io"
	"io/ioutil"
	"os"
	"path"
	"sort"
	"strconv"
	"strings"
	"sync"
	"time"

	"github.com/gin-gonic/gin"
	"github.com/hyperpilotio/deployer/apis"
	"github.com/hyperpilotio/deployer/awsecs"
	"github.com/hyperpilotio/deployer/kubernetes"
	"github.com/hyperpilotio/deployer/store"
	logging "github.com/op/go-logging"
	"github.com/pborman/uuid"
	"github.com/spf13/viper"

	"net/http"
)

var logFormatter = logging.MustStringFormatter(
	` %{level:.1s}%{time:0102 15:04:05.999999} %{pid} %{shortfile}] %{message}`,
)

type DeploymentLog struct {
	Name   string
	Time   string
	Type   string
	Status string
}

type DeploymentLogs []*DeploymentLog

func (d DeploymentLogs) Len() int { return len(d) }
func (d DeploymentLogs) Less(i, j int) bool {
	t1, _ := time.Parse(time.RFC3339, d[i].Time)
	t2, _ := time.Parse(time.RFC3339, d[j].Time)
	return t1.Before(t2)
<<<<<<< HEAD
=======
}
func (d DeploymentLogs) Swap(i, j int) { d[i], d[j] = d[j], d[i] }

type DeploymentStatus struct {
	DeployedClusters   map[string]*awsecs.DeployedCluster
	KubernetesClusters *kubernetes.KubernetesClusters
>>>>>>> 01ed272b
}
func (d DeploymentLogs) Swap(i, j int) { d[i], d[j] = d[j], d[i] }

// Server store the stats / data of every deployment
type Server struct {
	Config *viper.Viper
	// Maps deployment name to deployed cluster struct
	DeployedClusters   map[string]*awsecs.DeployedCluster
	KubernetesClusters *kubernetes.KubernetesClusters

	// Maps file id to location on disk
	UploadedFiles map[string]string
	mutex         sync.Mutex
}

// NewServer return an instance of Server struct.
func NewServer(config *viper.Viper) *Server {
	return &Server{
		Config:             config,
		DeployedClusters:   make(map[string]*awsecs.DeployedCluster),
		KubernetesClusters: kubernetes.NewKubernetesClusters(),
		UploadedFiles:      make(map[string]string),
	}
}

// NewLogger create per deployment logger
func (server *Server) NewLogger(deployedCluster *awsecs.DeployedCluster) (*os.File, error) {
	deploymentName := deployedCluster.Deployment.Name
	log := logging.MustGetLogger(deploymentName)

	logDirPath := path.Join(server.Config.GetString("filesPath"), "log")
	if _, err := os.Stat(logDirPath); os.IsNotExist(err) {
		os.Mkdir(logDirPath, 0777)
	}

	logFilePath := path.Join(logDirPath, deploymentName+".log")
	logFile, err := os.OpenFile(logFilePath, os.O_APPEND|os.O_CREATE|os.O_RDWR, 0666)
	if err != nil {
		return logFile, errors.New("Unable to create deployment log file:" + err.Error())
	}

	fileLog := logging.NewLogBackend(logFile, "["+deploymentName+"]", 0)
	consoleLog := logging.NewLogBackend(os.Stdout, "["+deploymentName+"]", 0)

	fileLogLevel := logging.AddModuleLevel(fileLog)
	fileLogLevel.SetLevel(logging.INFO, "")

	consoleLogBackend := logging.NewBackendFormatter(consoleLog, logFormatter)
	fileLogBackend := logging.NewBackendFormatter(fileLog, logFormatter)

	logging.SetBackend(fileLogBackend, consoleLogBackend)

	deployedCluster.Logger = log

	return logFile, nil
}

// NewStoreDeployment create deployment that needs to be stored
func (server *Server) NewStoreDeployment(deploymentName string) *store.StoreDeployment {
	deployedCluster := server.DeployedClusters[deploymentName]
	storeDeployment := &store.StoreDeployment{
		Name:          deploymentName,
		Region:        deployedCluster.Deployment.Region,
		Type:          "ECS",
		ECSDeployment: deployedCluster.NewECSStoreDeployment(),
	}

	k8sDeployment, ok := server.KubernetesClusters.Clusters[deploymentName]
	if ok {
		storeDeployment.K8SDeployment = k8sDeployment.NewK8SStoreDeployment()
		storeDeployment.Type = "K8S"
	}

	return storeDeployment
}

// ReloadClusterState reload cluster state when deployer restart
func (server *Server) ReloadClusterState(deployments []*store.StoreDeployment) error {
	for _, storeDeployment := range deployments {
		deploymentName := storeDeployment.Name
		deployment := &apis.Deployment{
			Name:   deploymentName,
			Region: storeDeployment.Region,
		}
		deployedCluster := awsecs.NewDeployedCluster(deployment)

		// Reload keypair
		if err := awsecs.ReloadKeyPair(server.Config, deployedCluster, storeDeployment.ECSDeployment.KeyMaterial); err != nil {
			return fmt.Errorf("Unable to load %s keyPair: %s", deploymentName, err.Error())
		}

		switch storeDeployment.Type {
		case "ECS":
			deployedCluster.Deployment.ECSDeployment = &apis.ECSDeployment{}
			if err := awsecs.ReloadClusterState(server.Config, deployedCluster); err != nil {
				return fmt.Errorf("Unable to load %s deployedCluster status: %s", deploymentName, err.Error())
			}
		case "K8S":
			deployedCluster.Deployment.KubernetesDeployment = &apis.KubernetesDeployment{}
			k8sDeployment, err := kubernetes.ReloadClusterState(storeDeployment.K8SDeployment, deployedCluster)
			if err != nil {
				return fmt.Errorf("Unable to load %s deployedCluster status: %s", deploymentName, err.Error())
			}
			server.KubernetesClusters.Clusters[deploymentName] = k8sDeployment
		default:
			return errors.New("Unsupported deployment store type: " + storeDeployment.Type)
		}
		server.DeployedClusters[deploymentName] = deployedCluster
	}

	return nil
}

// StartServer start a web servers
func (server *Server) StartServer() error {
	if server.Config.GetString("filesPath") == "" {
		return errors.New("filesPath is not specified in the configuration file.")
	}

	if err := os.Mkdir(server.Config.GetString("filesPath"), 0755); err != nil {
		if !os.IsExist(err) {
			return errors.New("Unable to create filesPath directory: " + err.Error())
		}
	}

	//gin.SetMode("release")
	router := gin.New()

	// Global middleware
	router.Use(gin.Logger())
	router.Use(gin.Recovery())

	router.LoadHTMLGlob("ui/*.html")
	router.Static("/static", "./ui/static")

	uiGroup := router.Group("/ui")
	{
		uiGroup.GET("", server.logUI)
		uiGroup.GET("/:logFile/list", server.getDeploymentLog)
	}

	daemonsGroup := router.Group("/v1/deployments")
	{
		daemonsGroup.GET("", server.getAllDeployments)
		daemonsGroup.GET("/:deployment", server.getDeployment)
		daemonsGroup.POST("", server.createDeployment)
		daemonsGroup.DELETE("/:deployment", server.deleteDeployment)
		daemonsGroup.PUT("/:deployment", server.updateDeployment)

		daemonsGroup.GET("/:deployment/ssh_key", server.getPemFile)
		daemonsGroup.GET("/:deployment/kubeconfig", server.getKubeConfigFile)

		daemonsGroup.POST("/:deployment/task", server.startTask)
		daemonsGroup.GET("/:deployment/tasks/:task/node_address", server.getNodeAddressForTask)
		daemonsGroup.GET("/:deployment/containers/:container/url", server.getContainerUrl)
	}

	filesGroup := router.Group("/v1/files")
	{
		filesGroup.GET("", server.getFiles)
		filesGroup.POST("/:fileId", server.uploadFile)
		filesGroup.DELETE("/:fileId", server.deleteFile)
	}

	return router.Run(":" + server.Config.GetString("port"))
}

func (server *Server) getNodeAddressForTask(c *gin.Context) {
	deploymentName := c.Param("deployment")
	taskName := c.Param("task")

	server.mutex.Lock()
	defer server.mutex.Unlock()

	deployedCluster, ok := server.DeployedClusters[deploymentName]
	if !ok {
		c.JSON(http.StatusNotFound, gin.H{
			"error": true,
			"data":  "Unable to find deployment",
		})
		return
	}

	nodeId := -1
	for _, nodeMapping := range deployedCluster.Deployment.NodeMapping {
		if nodeMapping.Task == taskName {
			nodeId = nodeMapping.Id
			break
		}
	}

	if nodeId == -1 {
		c.JSON(http.StatusNotFound, gin.H{
			"error": true,
			"data":  "Unable to find task in deployment node mappings",
		})
		return
	}

	nodeInfo, nodeOk := deployedCluster.NodeInfos[nodeId]
	if !nodeOk {
		c.JSON(http.StatusNotFound, gin.H{
			"error": true,
			"data":  "Unable to find node in cluster",
		})
		return
	}

	c.JSON(http.StatusOK, gin.H{
		"error": false,
		"data":  nodeInfo.PublicDnsName,
	})
}

func (server *Server) storeUploadedFile(fileId string, c *gin.Context) (*string, error) {
	file, _, err := c.Request.FormFile("upload")
	tempFile := "/tmp/" + fileId + ".tmp"
	destination := path.Join(server.Config.GetString("filesPath"), fileId)
	out, err := os.Create(tempFile)
	defer func() {
		out.Close()
		os.Remove(tempFile)
	}()
	if err != nil {
		return nil, errors.New("Unable to create temporary file: " + err.Error())
	}
	_, err = io.Copy(out, file)
	if err != nil {
		return nil, errors.New("Unable to write to temporary file: " + err.Error())
	}

	if err := os.Rename(tempFile, destination); err != nil {
		return nil, errors.New("Unable to rename file: " + err.Error())
	}

	return &destination, nil
}

func (server *Server) getFiles(c *gin.Context) {
	server.mutex.Lock()
	defer server.mutex.Unlock()

	c.JSON(http.StatusOK, gin.H{
		"error": false,
		"data":  server.UploadedFiles,
	})
}

func (server *Server) uploadFile(c *gin.Context) {
	fileId := c.Param("fileId")
	server.mutex.Lock()
	defer server.mutex.Unlock()

	if _, ok := server.UploadedFiles[fileId]; ok {
		c.JSON(http.StatusBadRequest, gin.H{
			"error": true,
			"data":  "File already uploaded",
		})
		return
	}

	file, err := server.storeUploadedFile(fileId, c)
	if err != nil {
		c.JSON(http.StatusInternalServerError, gin.H{
			"error": true,
			"data":  err.Error(),
		})
		return
	}

	server.UploadedFiles[fileId] = *file

	c.JSON(http.StatusAccepted, gin.H{
		"error": false,
		"data":  "",
	})
}

func (server *Server) deleteFile(c *gin.Context) {
	// TODO implement function to delete file upload

	c.JSON(http.StatusNotImplemented, gin.H{
		"error": false,
		"data":  "",
	})
}

func (server *Server) updateDeployment(c *gin.Context) {
	deploymentName := c.Param("deployment")

	server.mutex.Lock()
	defer server.mutex.Unlock()

	data, ok := server.DeployedClusters[deploymentName]
	if !ok {
		c.JSON(http.StatusNotFound, gin.H{
			"error": true,
			"data":  "Deployment not found",
		})
		return
	}

	// TODO Implement function to update deployment
	var deployment apis.Deployment
	if err := c.BindJSON(&deployment); err != nil {
		c.JSON(http.StatusBadRequest, gin.H{
			"error": true,
			"data":  "Error deserializing deployment: " + err.Error(),
		})
		return
	}
	deploymentName = data.Deployment.Name
	data.Deployment = &deployment
	data.Deployment.Name = deploymentName

	f, logErr := server.NewLogger(data)
	if logErr != nil {
		c.JSON(http.StatusBadRequest, gin.H{
			"error": true,
			"data":  "Error creating deployment logger:" + logErr.Error(),
		})
		return
	}
	defer f.Close()

	// TODO: Check if it's ECS or kubernetes
	err := server.KubernetesClusters.UpdateDeployment(server.Config, &deployment, data)
	if err != nil {
		c.JSON(http.StatusInternalServerError, gin.H{
			"error": true,
			"data":  "Error update deployment: " + err.Error(),
		})
	} else {
		if err := server.storeDeploymentStatus(deploymentName); err != nil {
			c.JSON(http.StatusInternalServerError, gin.H{
				"error": true,
				"data":  "Unable to store deployment status:" + err.Error(),
			})
			return
		}

		c.JSON(http.StatusOK, gin.H{
			"error": false,
			"data":  "",
		})
	}
}

func (server *Server) getAllDeployments(c *gin.Context) {
	c.JSON(http.StatusOK, gin.H{
		"error": false,
		"data":  server.DeployedClusters,
	})
}

func (server *Server) getDeployment(c *gin.Context) {
	if data, ok := server.DeployedClusters[c.Param("deployment")]; ok {
		c.JSON(http.StatusOK, gin.H{
			"error": false,
			"data":  data,
		})
	} else {
		c.JSON(http.StatusNotFound, gin.H{
			"error": true,
			"data":  c.Param("deployment") + " not found.",
		})
	}
}

func createUniqueDeploymentName(familyName string) string {
	randomId := strings.ToUpper(strings.Split(uuid.NewUUID().String(), "-")[0])
	return fmt.Sprintf("%s-%s", familyName, randomId)
}

func (server *Server) createDeployment(c *gin.Context) {
	// FIXME document the structure of deployment in the doc file
	var deployment apis.Deployment
	if err := c.BindJSON(&deployment); err != nil {
		c.JSON(http.StatusBadRequest, gin.H{
			"error": true,
			"data":  "Error deserializing deployment: " + err.Error(),
		})
		return
	}

	deployment.Name = createUniqueDeploymentName(deployment.Name)

	server.mutex.Lock()
	defer server.mutex.Unlock()

	if _, ok := server.DeployedClusters[deployment.Name]; ok {
		c.JSON(http.StatusBadRequest, gin.H{
			"error": true,
			"data":  "Already deployed",
		})
		return
	}

	deployedCluster := awsecs.NewDeployedCluster(&deployment)
	server.DeployedClusters[deployment.Name] = deployedCluster

	f, logErr := server.NewLogger(deployedCluster)
	if logErr != nil {
		c.JSON(http.StatusBadRequest, gin.H{
			"error": true,
			"data":  "Error creating deployment logger:" + logErr.Error(),
		})
		return
	}
	defer f.Close()

	if deployment.ECSDeployment != nil {
		err := awsecs.CreateDeployment(server.Config, server.UploadedFiles, deployedCluster)
		if err != nil {
			c.JSON(http.StatusBadRequest, gin.H{
				"error": true,
				"data":  "Unable to create ECS deployment: " + err.Error(),
			})
			return
		}

		c.JSON(http.StatusAccepted, gin.H{
			"error": false,
			"data":  "",
		})
	} else if deployment.KubernetesDeployment != nil {
		info, err := server.KubernetesClusters.CreateDeployment(server.Config, server.UploadedFiles, deployedCluster)
		if err != nil {
			c.JSON(http.StatusBadRequest, gin.H{
				"error": true,
				"data":  "Unable to create Kubernetes deployment: " + err.Error(),
			})
			return
		}

		c.JSON(http.StatusAccepted, gin.H{
			"error": false,
			"data":  info,
		})
	} else {
		c.JSON(http.StatusInternalServerError, gin.H{
			"error": true,
			"data":  "Unsupported container deployment",
		})
		return
	}

	// Deployment succeeded, storing deployment status
	if err := server.storeDeploymentStatus(deployment.Name); err != nil {
		c.JSON(http.StatusInternalServerError, gin.H{
			"error": true,
			"data":  "Unable to store deployment status:" + err.Error(),
		})
		return
	}
}

func (server *Server) startTask(c *gin.Context) {
	deploymentName := c.Param("deployment")

	server.mutex.Lock()
	defer server.mutex.Unlock()

	deployment, ok := server.DeployedClusters[deploymentName]
	if !ok {
		c.JSON(http.StatusNotFound, gin.H{
			"error": true,
			"data":  "Deployment not found",
		})
		return
	}

	var nodeMapping apis.NodeMapping
	if err := c.BindJSON(&nodeMapping); err != nil {
		c.JSON(http.StatusBadRequest, gin.H{
			"error": true,
			"data":  "Error deserializing nodeMapping: " + err.Error(),
		})
		return
	}

	if err := awsecs.StartTaskOnNode(server.Config, deployment, &nodeMapping); err != nil {
		c.JSON(http.StatusInternalServerError, gin.H{
			"error": true,
			"data":  "Unable to start task: " + err.Error(),
		})
		return
	}

	c.JSON(http.StatusAccepted, gin.H{
		"error": false,
		"data":  "",
	})
}

func (server *Server) deleteDeployment(c *gin.Context) {
	server.mutex.Lock()
	defer server.mutex.Unlock()

	if data, ok := server.DeployedClusters[c.Param("deployment")]; ok {
		f, logErr := server.NewLogger(data)
		if logErr != nil {
			c.JSON(http.StatusBadRequest, gin.H{
				"error": true,
				"data":  "Error creating deployment logger:" + logErr.Error(),
			})
			return
		}
		defer f.Close()

		// TODO create a batch job to delete the deployment
		if data.Deployment.KubernetesDeployment != nil {
			server.KubernetesClusters.DeleteDeployment(server.Config, data)
		} else {
			awsecs.DeleteDeployment(server.Config, data)
		}

		delete(server.DeployedClusters, c.Param("deployment"))
		if err := server.deleteDeploymentStatus(c.Param("deployment")); err != nil {
			c.JSON(http.StatusInternalServerError, gin.H{
				"error": true,
				"data":  "Unable to store deployment status:" + err.Error(),
			})
			return
		}

		c.JSON(http.StatusAccepted, gin.H{
			"error": false,
			"data":  "",
		})
	} else {
		c.JSON(http.StatusNotFound, gin.H{
			"error": true,
			"data":  c.Param("deployment") + " not found.",
		})
	}
}

func (server *Server) getPemFile(c *gin.Context) {
	server.mutex.Lock()
	defer server.mutex.Unlock()

	if data, ok := server.DeployedClusters[c.Param("deployment")]; ok {
		privateKey := strings.Replace(*data.KeyPair.KeyMaterial, "\\n", "\n", -1)
		c.String(http.StatusOK, privateKey)
	} else {
		c.JSON(http.StatusNotFound, gin.H{
			"error": true,
			"data":  c.Param("deployment") + " not found.",
		})
	}
}

func (server *Server) getKubeConfigFile(c *gin.Context) {
	server.mutex.Lock()
	defer server.mutex.Unlock()

	if data, ok := server.KubernetesClusters.Clusters[c.Param("deployment")]; ok {
		if b, err := ioutil.ReadFile(data.KubeConfigPath); err != nil {
			c.JSON(http.StatusInternalServerError, gin.H{
				"error": true,
				"data":  "Unable to read kubeConfig file: " + err.Error(),
			})
		} else {
			c.String(http.StatusOK, string(b))
		}
	} else {
		c.JSON(http.StatusNotFound, gin.H{
			"error": true,
			"data":  c.Param("deployment") + " not found.",
		})
	}
}

func (server *Server) getContainerUrl(c *gin.Context) {
	deploymentName := c.Param("deployment")
	containerName := c.Param("container")

	server.mutex.Lock()
	defer server.mutex.Unlock()

	deployedCluster, ok := server.DeployedClusters[deploymentName]
	if !ok {
		c.JSON(http.StatusNotFound, gin.H{
			"error": true,
			"data":  "Unable to find deployment",
		})
		return
	}

	nodePort := ""
	taskFamilyName := ""
	for _, task := range deployedCluster.Deployment.TaskDefinitions {
		for _, container := range task.ContainerDefinitions {
			if *container.Name == containerName {
				nodePort = strconv.FormatInt(*container.PortMappings[0].HostPort, 10)
				taskFamilyName = *task.Family
				break
			}
		}
	}

	if nodePort == "" {
		c.JSON(http.StatusNotFound, gin.H{
			"error": true,
			"data":  "Unable to find container in deployment container defintiions",
		})
		return
	}

	nodeId := -1
	for _, nodeMapping := range deployedCluster.Deployment.NodeMapping {
		if nodeMapping.Task == taskFamilyName {
			nodeId = nodeMapping.Id
			break
		}
	}

	if nodeId == -1 {
		c.JSON(http.StatusNotFound, gin.H{
			"error": true,
			"data":  "Unable to find task in deployment node mappings",
		})
		return
	}

	nodeInfo, nodeOk := deployedCluster.NodeInfos[nodeId]
	if !nodeOk {
		c.JSON(http.StatusNotFound, gin.H{
			"error": true,
			"data":  "Unable to find node in cluster",
		})
		return
	}

	c.String(http.StatusOK, nodeInfo.PublicDnsName+":"+nodePort)
}

func (server *Server) logUI(c *gin.Context) {
	logPath := path.Join(server.Config.GetString("filesPath"), "log")
	files, err := ioutil.ReadDir(logPath)
	if err != nil {
		c.HTML(http.StatusNotFound, "index.html", gin.H{
			"msg":  "Unable to read deployment log:" + err.Error(),
			"logs": "",
		})
<<<<<<< HEAD
		return
	}

	statusInfos := map[string]string{}
	typeInfos := map[string]string{}
	if storeSvc, err := store.NewStore(server.Config); err == nil {
		if deployments, err := storeSvc.LoadDeployment(); err == nil {
			for _, deployment := range deployments {
				statusInfos[deployment.Name] = deployment.Status
				typeInfos[deployment.Name] = deployment.Type
=======
	} else {
		deploymentLogs := DeploymentLogs{}
		for _, f := range files {
			// TODO deployment status: deployed, error
			deploymentLog := &DeploymentLog{
				Name: f.Name(),
				Time: f.ModTime().Format(time.RFC3339),
>>>>>>> 01ed272b
			}
		}
	}

<<<<<<< HEAD
	deploymentLogs := DeploymentLogs{}
	for _, f := range files {
		deploymentName := strings.Replace(f.Name(), ".log", "", 1)
		defaultStatus := "Deleted"
		status, ok := statusInfos[deploymentName]
		if ok {
			defaultStatus = status
			if defaultStatus == "" {
				defaultStatus = "Created"
			}
		}

		deploymentLog := &DeploymentLog{
			Name:   f.Name(),
			Time:   f.ModTime().Format(time.RFC3339),
			Type:   typeInfos[deploymentName],
			Status: defaultStatus,
		}
		deploymentLogs = append(deploymentLogs, deploymentLog)
=======
		sort.Sort(deploymentLogs)

		c.HTML(http.StatusOK, "index.html", gin.H{
			"msg":  "Hello hyperpilot!",
			"logs": deploymentLogs,
		})
>>>>>>> 01ed272b
	}

	sort.Sort(deploymentLogs)

	c.HTML(http.StatusOK, "index.html", gin.H{
		"msg":  "Hello hyperpilot!",
		"logs": deploymentLogs,
	})
}

func (server *Server) getDeploymentLog(c *gin.Context) {
	logFile := c.Param("logFile")
	logPath := path.Join(server.Config.GetString("filesPath"), "log", logFile)
	file, err := os.Open(logPath)
	if err != nil {
		c.JSON(http.StatusNotFound, gin.H{
			"error": true,
			"data":  "Unable to read deployment log",
		})
		return
	}
	defer file.Close()

	scanner := bufio.NewScanner(file)
	scanner.Split(bufio.ScanLines)

	lines := []string{}
	for scanner.Scan() {
		lines = append(lines, scanner.Text())
	}

	c.JSON(http.StatusOK, gin.H{
		"error": false,
		"data":  lines,
	})
}

func (server *Server) storeDeploymentStatus(deploymentName string) error {
	storeSvc, err := store.NewStore(server.Config)
	if err != nil {
		return fmt.Errorf("Unable to new store: %s", err.Error())
	}

	deployment := server.NewStoreDeployment(deploymentName)
	if err := storeSvc.StoreNewDeployment(deployment); err != nil {
		return fmt.Errorf("Unable to store %s deployment status: %s", deploymentName, err.Error())
	}

	return nil
}

func (server *Server) loadDeploymentStatus() error {
	storeSvc, err := store.NewStore(server.Config)
	if err != nil {
		return fmt.Errorf("Unable to new store: %s", err.Error())
	}

	deployments, err := storeSvc.LoadDeployment()
	if err != nil {
		return fmt.Errorf("Unable to load deployment status: %s", err.Error())
	}

	if err := server.ReloadClusterState(deployments); err != nil {
		return fmt.Errorf("Unable to reload cluster state: %s", err.Error())
	}

	return nil
}

func (server *Server) deleteDeploymentStatus(deploymentName string) error {
	storeSvc, err := store.NewStore(server.Config)
	if err != nil {
		return fmt.Errorf("Unable to new store: %s", err.Error())
	}

	if err := storeSvc.DeleteDeployment(deploymentName); err != nil {
		return fmt.Errorf("Unable to delete %s deployment status: %s", deploymentName, err.Error())
	}

	return nil
}<|MERGE_RESOLUTION|>--- conflicted
+++ resolved
@@ -44,17 +44,13 @@
 	t1, _ := time.Parse(time.RFC3339, d[i].Time)
 	t2, _ := time.Parse(time.RFC3339, d[j].Time)
 	return t1.Before(t2)
-<<<<<<< HEAD
-=======
 }
 func (d DeploymentLogs) Swap(i, j int) { d[i], d[j] = d[j], d[i] }
 
 type DeploymentStatus struct {
 	DeployedClusters   map[string]*awsecs.DeployedCluster
 	KubernetesClusters *kubernetes.KubernetesClusters
->>>>>>> 01ed272b
-}
-func (d DeploymentLogs) Swap(i, j int) { d[i], d[j] = d[j], d[i] }
+}
 
 // Server store the stats / data of every deployment
 type Server struct {
@@ -699,7 +695,6 @@
 			"msg":  "Unable to read deployment log:" + err.Error(),
 			"logs": "",
 		})
-<<<<<<< HEAD
 		return
 	}
 
@@ -710,20 +705,10 @@
 			for _, deployment := range deployments {
 				statusInfos[deployment.Name] = deployment.Status
 				typeInfos[deployment.Name] = deployment.Type
-=======
-	} else {
-		deploymentLogs := DeploymentLogs{}
-		for _, f := range files {
-			// TODO deployment status: deployed, error
-			deploymentLog := &DeploymentLog{
-				Name: f.Name(),
-				Time: f.ModTime().Format(time.RFC3339),
->>>>>>> 01ed272b
 			}
 		}
 	}
 
-<<<<<<< HEAD
 	deploymentLogs := DeploymentLogs{}
 	for _, f := range files {
 		deploymentName := strings.Replace(f.Name(), ".log", "", 1)
@@ -743,14 +728,6 @@
 			Status: defaultStatus,
 		}
 		deploymentLogs = append(deploymentLogs, deploymentLog)
-=======
-		sort.Sort(deploymentLogs)
-
-		c.HTML(http.StatusOK, "index.html", gin.H{
-			"msg":  "Hello hyperpilot!",
-			"logs": deploymentLogs,
-		})
->>>>>>> 01ed272b
 	}
 
 	sort.Sort(deploymentLogs)
