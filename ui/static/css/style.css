html {
    height: 100%;
    font-family: "monaco", monospace;
    color: #333;
    margin-left: -8px;
}

header {
    position: fixed;
    top: 0;
    width: 100%;
    background-color: #4A4A4A;
    height: 65px;
}

header .banner {
    float: left;
    color: white;
    text-shadow: 0 -1px #333;
    font-size: 32px;
    line-height: 40px;
    padding: 12px;
    display: inline-block;
}

header nav {
    height: 100%;
    padding: 0 2em;
}

header nav li,
header nav ul {
    display: inline-block;
}

header nav ul {
    list-style: none;
    float: left;
}

header nav li {
    font-size: 24px;
    line-height: 32px;
    margin-righ: 24px;
    padding: 15px;
}

header nav li a {
    color: #9B9B9B;
    text-shadow: 0 -1px #333;
}

header nav li a.active,
header nav li a:hover {
    color: #F5A623;
    text-shadow: 0 -1px #845913;
    text-decoration: none;
}

main {
    margin-left: 25%;
    margin-top: 64px;
    padding: 1px 2em;
}

aside {
    width: 25%;
    height: 90%;
    position: fixed;
    top: 0;
<<<<<<< HEAD
    margin-top: 65px;
=======
    margin-top: 64px;
>>>>>>> 2e7a0f07
    background-color: #D8D8D8;
    border-right: 1px solid #9B9B9B;
    overflow-y: auto;
}

.deployment-list {
    margin: 0;
    padding: 0;
    list-style: none;
}

.deployment-list .deployment {
    position: relative;
    overflow: hidden;
    width: 100%;
    height: 75px;
    padding-left: 10px;
    background: linear-gradient(#F6F6F6, #e6e6e6);
    cursor: pointer;
    border-bottom: 1px solid #9B9B9B;
}

.deployment-list .deployment .logName {
    padding: 5px;
}

.deployment-list .deployment .logTime {
    font-size: 0.8em;
    padding-left: 5px;
    color: #9B9B9B;
}

.deployment-list .deployment .badge {
    position: absolute;
    bottom: 10px;
    right: 10px;
}

.deployment-list .deployment:hover {
    background: linear-gradient(#FFE6BC, #e6cfa9);
}

.deployment-list .active {
    background: linear-gradient(#FFE6BC, #e6cfa9);
}


/* Definition List */

dl dt {
    font-weight: bold;
    width: 100px;
    text-align: right;
}

dl dt,
dl dd {
    display: inline-block;
    margin-bottom: 0.25em;
}

dl dd {
    margin-left: 1em;
}


/* Anchors */

a {
    color: #F5A623;
    text-decoration: none;
}

a:hover {
    text-decoration: underline;
}

.badge {
    padding: 3px;
    background-color: #9B9B9B;
    border-radius: 1px;
    box-shadow: -1px -1px 0 #333;
}

.badge.badge-Available {
    color: white;
    background-color: #599C0F;
    box-shadow: -1px -1px 0 #417505;
    text-shadow: 0 -1px #417505;
}

.badge.badge-Deleting {
    color: white;
    background-color: #d9534f;
    box-shadow: -1px -1px 0 #d43f3a;
    text-shadow: 0 -1px#d43f3a;
}

.badge.badge-Creating {
    color: white;
    background-color: #F5A623;
    box-shadow: -1px -1px 0 #845913;
    text-shadow: 0 -1px #845913;
}

.badge.badge-Updating {
    color: white;
    background-color: #F5A623;
    box-shadow: -1px -1px 0 #845913;
    text-shadow: 0 -1px #845913;
}

.deployment-btn {
    padding-top: 1em;
    background-color: #FFFFFF;
}

.deployment-log {
    padding: 1em;
    background-color: #4A4A4A;
}

.deployment-log .line {
    color: white;
    font-size: 12px;
    margin: 0;
    margin-bottom: 0.25em;
    text-shadow: 0 -1px #333;
}

.user-detail-btn {
    padding-top: 20px;
    padding-bottom: 5px;
    background-color: #FFFFFF;
}

.cluster-detail {
    display: none;
    margin-top: 20px;
    background-color: #FFFFFF;
}

.cluster-detail > div {
    width: 32%;
    margin-right: 10px;
    margin-bottom: 10px;
    float: left;
    border: solid 1px #c0c0c0;
}

.cluster-detail div.header {
    border-bottom: solid 1px #c0c0c0;
    background-color: #EBEBEB;
    text-align: center;
    padding-top: 5px;
    padding-bottom: 5px;
}

.cluster-detail div.content {
    border-bottom: solid 1px #c0c0c0;
    height: 100px;
    text-align: center;
    cursor: pointer;
}

.cluster-detail div.content:hover {
    background-color: #f8f8f8;
}

.cluster-detail div.content:hover .dropdown-content {
    display: block;
}

.cluster-detail div.large {
    font-weight: bold;
    font-size: 40px;
    color: red;
    padding-top: 5px;
}

.cluster-detail div.small {
    font-size: 10px;
}

.cluster-detail div.dropdown {
    padding-top: 10px;
}

.dropdown-content {
    display: none;
    position: absolute;
    background-color: #fff;
    min-width: 280px;
    margin-top: 8px;
    box-shadow: 0px 8px 16px 0px rgba(0,0,0,0.2);
    z-index: 1;
    text-align: left;
}

.dropdown-content a {
    color: black;
    padding: 12px 12px;
    border-bottom: solid 1px #c0c0c0;
    text-decoration: none;
    display: block;
}

.dropdown-content a:hover {
    background-color: #f1f1f1
}

.data-info {
    clear: both;
    background-color: #FFFFFF;
    border: solid 2px #cedfb9;
    margin-right: 10px;
    margin-top: 10px;
    padding: 5px 5px 5px 15px;
}

.node-icon {
    border: solid 1px #c0c0c0;
    height: 35px;
    width: 35px;
    padding: 1px;
}

.pod-icon {
    float: left;
    height: 5px;
    width: 5px;
    margin: 1px;
}

.data-header {
    font-weight: bold;
    background-color: #FFFFFF;
}

.data-labels{
    font-size: 14px;
}

.btn {
    display: inline-block;
    padding: 6px 12px;
    margin-bottom: 0;
    font-size: 14px;
    font-weight: 400;
    line-height: 1.42857143;
    text-align: center;
    white-space: nowrap;
    vertical-align: middle;
    -ms-touch-action: manipulation;
    touch-action: manipulation;
    cursor: pointer;
    -webkit-user-select: none;
    -moz-user-select: none;
    -ms-user-select: none;
    user-select: none;
    background-image: none;
    border: 1px solid transparent;
    border-radius: 4px;
}

.btn-default {
    color: #333;
    background-color: #fff;
    border-color: #ccc;
}

.btn-default:hover {
    color: #333;
    background-color: #e6e6e6;
    border-color: #adadad;
}

.btn-primary {
    color: #fff;
    background-color: #0275d8;
    border-color: #0275d8;
}

.btn-primary:hover {
    color: #fff;
    background-color: #025aa5;
    border-color: #01549b;
}

.btn-warning {
    color: #fff;
    background-color: #f0ad4e;
    border-color: #f0ad4e;
}

.btn-warning:hover {
    color: #fff;
    background-color: #ec971f;
    border-color: #eb9316;
}

.btn-danger {
    color: #fff;
    background-color: #d9534f;
    border-color: #d43f3a;
}

.btn-danger:hover {
    color: #fff;
    background-color: #c9302c;
    border-color: #ac2925;
}

.btn-success {
    color: #fff;
    background-color: #5cb85c;
    border-color: #5cb85c;
}

.btn-success:hover {
    color: #fff;
    background-color: #449d44;
    border-color: #419641;
}<|MERGE_RESOLUTION|>--- conflicted
+++ resolved
@@ -41,7 +41,7 @@
 header nav li {
     font-size: 24px;
     line-height: 32px;
-    margin-righ: 24px;
+    margin-right: 24px;
     padding: 15px;
 }
 
@@ -68,11 +68,7 @@
     height: 90%;
     position: fixed;
     top: 0;
-<<<<<<< HEAD
     margin-top: 65px;
-=======
-    margin-top: 64px;
->>>>>>> 2e7a0f07
     background-color: #D8D8D8;
     border-right: 1px solid #9B9B9B;
     overflow-y: auto;
